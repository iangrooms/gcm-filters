--- conflicted
+++ resolved
@@ -128,57 +128,9 @@
     p[n_steps - 1] = -c_hat[n_steps - 3]
     p[n_steps] = -c_hat[n_steps - 2]
 
-<<<<<<< HEAD
     dx_min_sq = dx_min**2  # For nondimensional Laplacians
 
     return FilterSpec(n_steps, s_max, p, n_iterations, dx_min_sq)
-=======
-    # Get roots of the polynomial
-    r = np.polynomial.chebyshev.chebroots(p)
-
-    # convert back to s in [0,sMax]
-    s = s_max / 2 * (r + 1)
-    # Separate out the real and complex roots
-    n_lap_steps = np.size(s[np.where(np.abs(r.imag / r.real) < root_tolerance)])
-    s_l = np.real(s[np.where(np.abs(r.imag / r.real) < root_tolerance)])
-    n_bih_steps = (n_steps - n_lap_steps) // 2
-    s_b_re, indices = np.unique(
-        np.real(s[np.where(np.abs(r.imag / r.real) > root_tolerance)]),
-        return_index=True,
-    )
-    s_b_im = np.imag(s[np.where(np.abs(r.imag / r.real) > root_tolerance)])[indices]
-    s_b = s_b_re + s_b_im * 1j
-
-    # Alternate stages that damp and amplify small scales
-    s = np.concatenate((s_l, s_b))
-    n_steps_total = s.shape[0]
-    indices = np.argsort(np.abs(1 - s_max / s))
-    s = s[indices]  # sorted from most damping to most amplifying
-    ind_damping = np.argwhere(np.abs(1 - s_max / s) <= 1)
-    ind_amplifying = np.argwhere(np.abs(1 - s_max / s) > 1)
-    s_damping = s[ind_damping].tolist()  # Damping roots, sorted most to least damping
-    s_amplifying = s[
-        ind_amplifying
-    ].tolist()  # Amplifying roots, sorted least to most amplifying
-    s = [x for x in chain(*zip_longest(s_damping, s_amplifying)) if x is not None]
-    s = np.array([y for x in s for y in x])
-    is_laplacian = np.abs(s.imag / s.real) < root_tolerance
-
-    dx_min_sq = dx_min**2
-
-    return FilterSpec(n_steps_total, s, is_laplacian, s_max, p, n_iterations, dx_min_sq)
-
-
-def _maybe_dimensionalize(data, dx_min_sq):
-    """The point of this function is to avoid the expense of
-    dividing a large array by 1 when dealing with nondimensional
-    Laplacians
-    """
-    if dx_min_sq == 1:
-        return data
-    else:
-        return data / dx_min_sq
->>>>>>> e4177da8
 
 
 def _create_filter_func(
@@ -219,7 +171,6 @@
         field_bar = laplacian.prepare(field_bar)
 
         for n in range(filter_spec.n_iterations):
-<<<<<<< HEAD
             T_minus_2 = field_bar.copy()
             T_minus_1 = shifted_laplacian(
                 field_bar, filter_spec.s_max, laplacian, filter_spec.dx_min_sq
@@ -230,33 +181,6 @@
                     2
                     * shifted_laplacian(
                         T_minus_1, filter_spec.s_max, laplacian, filter_spec.dx_min_sq
-=======
-            for i in range(filter_spec.n_steps_total):
-                if filter_spec.is_laplacian[i]:
-                    s_l = np.real(filter_spec.s[i])
-                    tendency = laplacian(field_bar)  # Compute Laplacian
-                    if not Laplacian.is_dimensional:
-                        tendency = _maybe_dimensionalize(
-                            tendency, filter_spec.dx_min_sq
-                        )  # dimensionalize
-                    field_bar += (1 / s_l) * tendency  # Update filtered field
-                else:
-                    s_b = filter_spec.s[i]
-                    temp_l = laplacian(field_bar)  # Compute Laplacian
-                    temp_b = laplacian(
-                        temp_l
-                    )  # Compute Biharmonic (apply Laplacian twice)
-                    if not Laplacian.is_dimensional:
-                        temp_l = _maybe_dimensionalize(
-                            temp_l, filter_spec.dx_min_sq
-                        )  # dimensionalize
-                        temp_b = _maybe_dimensionalize(
-                            temp_b, filter_spec.dx_min_sq**2
-                        )  # dimensionalize
-                    field_bar += (
-                        temp_l * 2 * np.real(s_b) / np.abs(s_b) ** 2
-                        + temp_b * 1 / np.abs(s_b) ** 2
->>>>>>> e4177da8
                     )
                     - T_minus_2
                 )
@@ -314,7 +238,6 @@
         (ufield_bar, vfield_bar) = laplacian.prepare(ufield_bar, vfield_bar)
 
         for n in range(filter_spec.n_iterations):
-<<<<<<< HEAD
             uT_minus_2 = ufield_bar.copy()
             vT_minus_2 = vfield_bar.copy()
             (uT_minus_1, vT_minus_1) = shifted_laplacian_vec(
@@ -342,52 +265,6 @@
                 uT_minus_1 = uT_minus_0.copy()
                 vT_minus_2 = vT_minus_1.copy()
                 vT_minus_1 = vT_minus_0.copy()
-=======
-            for i in range(filter_spec.n_steps_total):
-                if filter_spec.is_laplacian[i]:
-                    s_l = np.real(filter_spec.s[i])
-                    (utendency, vtendency) = laplacian(
-                        ufield_bar, vfield_bar
-                    )  # Compute Laplacian
-                    if not Laplacian.is_dimensional:
-                        utendency = _maybe_dimensionalize(
-                            utendency, filter_spec.dx_min_sq
-                        )  # dimensionalize
-                        vtendency = _maybe_dimensionalize(
-                            vtendency, filter_spec.dx_min_sq
-                        )  # dimensionalize
-                    ufield_bar += (1 / s_l) * utendency  # Update filtered ufield
-                    vfield_bar += (1 / s_l) * vtendency  # Update filtered vfield
-                else:
-                    s_b = filter_spec.s[i]
-                    (utemp_l, vtemp_l) = laplacian(
-                        ufield_bar, vfield_bar
-                    )  # Compute Laplacian
-                    (utemp_b, vtemp_b) = laplacian(
-                        utemp_l, vtemp_l
-                    )  # Compute Biharmonic (apply Laplacian twice)
-                    if not Laplacian.is_dimensional:
-                        utemp_l = _maybe_dimensionalize(
-                            utemp_l, filter_spec.dx_min_sq
-                        )  # dimensionalize
-                        vtemp_l = _maybe_dimensionalize(
-                            vtemp_l, filter_spec.dx_min_sq
-                        )  # dimensionalize
-                        utemp_b = _maybe_dimensionalize(
-                            utemp_b, filter_spec.dx_min_sq**2
-                        )  # dimensionalize
-                        vtemp_b = _maybe_dimensionalize(
-                            vtemp_b, filter_spec.dx_min_sq**2
-                        )  # dimensionalize
-                    ufield_bar += (
-                        utemp_l * 2 * np.real(s_b) / np.abs(s_b) ** 2
-                        + utemp_b * 1 / np.abs(s_b) ** 2
-                    )
-                    vfield_bar += (
-                        vtemp_l * 2 * np.real(s_b) / np.abs(s_b) ** 2
-                        + vtemp_b * 1 / np.abs(s_b) ** 2
-                    )
->>>>>>> e4177da8
 
         # finalize filtering (this divides by area for simple fixed factor filters,
         # and does nothing for all other filters)
