--- conflicted
+++ resolved
@@ -52,11 +52,7 @@
 
 @dataclass
 class RegularLaplacian(BaseLaplacian):
-<<<<<<< HEAD
     """Laplacian for regularly spaced Cartesian grids."""
-=======
-    """̵Laplacian for regularly spaced Cartesian grids."""
->>>>>>> 2d685605
 
     def __call__(self, field: ArrayType):
         np = get_array_module(field)
@@ -74,11 +70,7 @@
 
 @dataclass
 class RegularLaplacianWithLandMask(BaseLaplacian):
-<<<<<<< HEAD
     """Laplacian for regularly spaced Cartesian grids with land mask.
-=======
-    """̵Laplacian for regularly spaced Cartesian grids with land mask.
->>>>>>> 2d685605
 
     Attributes
     ----------
@@ -119,8 +111,7 @@
 
 
 @dataclass
-<<<<<<< HEAD
-class IrregularCartesianLaplacianWithLandMask(BaseLaplacian):
+class IrregularLaplacianWithLandMask(BaseLaplacian):
     """Laplacian for irregularly spaced Cartesian grids with land mask.
        It is possible to vary the filter scale over the domain by
        introducing a nondimensional "diffusivity" (attributes kappa_w and kappa_s).
@@ -128,10 +119,6 @@
        We require that both kappa_w and kappa_s values must be <= 1 and that at least one
        place in the domain must have kappa_s = kappa_w = 1. Otherwise the filter's scale will
        not be equal to filter_scale anywhere in the domain.
-=======
-class IrregularLaplacianWithLandMask(BaseLaplacian):
-    """̵Laplacian for irregularly spaced Cartesian grids with land mask.
->>>>>>> 2d685605
 
     Attributes
     ----------
@@ -160,7 +147,6 @@
     def __post_init__(self):
         np = get_array_module(self.wet_mask)
 
-<<<<<<< HEAD
         if np.any(self.kappa_w > 1.0):
             raise ValueError(
                 f"There are kappa_w values > 1 and this can cause the filter to blow up."
@@ -192,8 +178,6 @@
             self.wet_mask * np.roll(self.wet_mask, -1, axis=-2) * self.kappa_s
         )
 
-=======
->>>>>>> 2d685605
         # derive wet mask for western cell edge from wet_mask at T points via
         # w_wet_mask(j,i) = wet_mask(j,i) * wet_mask(j,i-1)
         # note: wet_mask(j,i-1) corresponds to np.roll(wet_mask, +1, axis=-1)
@@ -225,20 +209,12 @@
         return out
 
 
-<<<<<<< HEAD
-ALL_KERNELS[GridType.IRREGULAR_WITH_LAND] = IrregularCartesianLaplacianWithLandMask
-=======
 ALL_KERNELS[GridType.IRREGULAR_WITH_LAND] = IrregularLaplacianWithLandMask
->>>>>>> 2d685605
 
 
 @dataclass
 class TripolarRegularLaplacianTpoint(BaseLaplacian):
-<<<<<<< HEAD
     """Laplacian for fields defined at T-points on POP tripolar grid geometry with land mask, but assuming that dx = dy = 1
-=======
-    """̵Laplacian for fields defined at T-points on POP tripolar grid geometry with land mask, but assuming that dx = dy = 1
->>>>>>> 2d685605
 
     Attributes
     ----------
@@ -288,11 +264,7 @@
 
 @dataclass
 class POPTripolarLaplacianTpoint(BaseLaplacian):
-<<<<<<< HEAD
     """Laplacian for irregularly spaced Cartesian grids with land mask.
-=======
-    """̵Laplacian for irregularly spaced Cartesian grids with land mask.
->>>>>>> 2d685605
 
     Attributes
     ----------
