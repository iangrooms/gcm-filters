--- conflicted
+++ resolved
@@ -14,17 +14,11 @@
 GridType = enum.Enum(
     "GridType",
     [
-<<<<<<< HEAD
         "REGULAR",
         "REGULAR_WITH_LAND",
         "IRREGULAR_WITH_LAND",
         "TRIPOLAR_REGULAR_WITH_LAND",
         "TRIPOLAR_POP_WITH_LAND",
-=======
-        "CARTESIAN",
-        "CARTESIAN_WITH_LAND",
-        "IRREGULAR_CARTESIAN_WITH_LAND",
->>>>>>> a19f9395
         "VECTOR_C_GRID",
     ],
 )
@@ -145,20 +139,19 @@
     def __post_init__(self):
         np = get_array_module(self.wet_mask)
 
-<<<<<<< HEAD
         # derive wet mask for western cell edge from wet_mask at T points via
         # w_wet_mask(j,i) = wet_mask(j,i) * wet_mask(j,i-1)
         # note: wet_mask(j,i-1) corresponds to np.roll(wet_mask, +1, axis=-1)
-        self.w_wet_mask = self.wet_mask * np.roll(self.wet_mask, 1, axis=-1) * self.kappa_w
+        self.w_wet_mask = (
+            self.wet_mask * np.roll(self.wet_mask, 1, axis=-1) * self.kappa_w
+        )
 
         # derive wet mask for southern cell edge from wet_mask at T points via
         # s_wet_mask(j,i) = wet_mask(j,i) * wet_mask(j-1,i)
         # note: wet_mask(j-1,i) corresponds to np.roll(wet_mask, +1, axis=-2)
-        self.s_wet_mask = self.wet_mask * np.roll(self.wet_mask, 1, axis=-2) * self.kappa_s
-=======
-        self.w_wet_mask = (self.wet_mask * np.roll(self.wet_mask, 1, axis=-1) * self.kappa_w)
-        self.s_wet_mask = (self.wet_mask * np.roll(self.wet_mask, 1, axis=-2) * self.kappa_s)
->>>>>>> a19f9395
+        self.s_wet_mask = (
+            self.wet_mask * np.roll(self.wet_mask, 1, axis=-2) * self.kappa_s
+        )
 
     def __call__(self, field: ArrayType):
         np = get_array_module(field)
@@ -370,7 +363,7 @@
         )
         str_xx = dufield_dx - dvfield_dy  # horizontal tension
         # multiply by isotropic viscosity + anisotropic contribution in x-direction
-        str_xx = - (self.kappa_iso + 0.5 * self.kappa_aniso) * str_xx  
+        str_xx = -(self.kappa_iso + 0.5 * self.kappa_aniso) * str_xx
 
         dvfield_dx = self.dy_dxBu * (
             np.roll(vfield / self.dyCv, -1, axis=-1) - vfield / self.dyCv
@@ -475,7 +468,7 @@
         )
         str_xx = dufield_dx - dvfield_dy  # horizontal tension
         # multiply by isotropic viscosity + anisotropic contribution in x-direction
-        str_xx = - (self.kappa_iso + 0.5 * self.kappa_aniso) * str_xx  
+        str_xx = -(self.kappa_iso + 0.5 * self.kappa_aniso) * str_xx
 
         dvfield_dx = self.dy_dxBu * (
             np.roll(vfield / self.dyCv, -1, axis=-1) - vfield / self.dyCv
